--- conflicted
+++ resolved
@@ -4,15 +4,13 @@
     <option name="autoReloadType" value="SELECTIVE" />
   </component>
   <component name="ChangeListManager">
-<<<<<<< HEAD
+
     <list default="true" id="1950e1b7-562c-41b6-aef9-2444b1fe3360" name="Changes" comment="telegram">
       <change beforePath="$PROJECT_DIR$/.idea/vcs.xml" beforeDir="false" afterPath="$PROJECT_DIR$/.idea/vcs.xml" afterDir="false" />
       <change beforePath="$PROJECT_DIR$/.idea/workspace.xml" beforeDir="false" afterPath="$PROJECT_DIR$/.idea/workspace.xml" afterDir="false" />
       <change beforePath="$PROJECT_DIR$/api.py" beforeDir="false" afterPath="$PROJECT_DIR$/api.py" afterDir="false" />
     </list>
-=======
-    <list default="true" id="1950e1b7-562c-41b6-aef9-2444b1fe3360" name="Changes" comment="telegram" />
->>>>>>> f7052bea
+
     <option name="SHOW_DIALOG" value="false" />
     <option name="HIGHLIGHT_CONFLICTS" value="true" />
     <option name="HIGHLIGHT_NON_ACTIVE_CHANGELIST" value="false" />
