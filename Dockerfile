<<<<<<< HEAD
# Use Python 3.10 as the base image
FROM python:3.10-slim
=======
# Use an appropriate base image
FROM python:3.10
>>>>>>> f83f7e4a

# Set the working directory in the container
WORKDIR /app

<<<<<<< HEAD
# Set environment variables
ENV PYTHONDONTWRITEBYTECODE=1 \
    PYTHONUNBUFFERED=1 \
    PIP_NO_CACHE_DIR=off \
    PIP_DISABLE_PIP_VERSION_CHECK=on

# Install system dependencies
RUN apt-get update && apt-get install -y --no-install-recommends \
    build-essential \
    libsm6 \
    libxext6 \
    libxrender-dev \
    libffi-dev \
    libnss3 \
    git \
    supervisor && \
    apt-get clean && \
    rm -rf /var/lib/apt/lists/*

# Copy requirements first (for better caching)
COPY requirements.txt .

# Install Python dependencies
RUN pip install --no-cache-dir --upgrade pip && \
    pip install --no-cache-dir torch --index-url https://download.pytorch.org/whl/cpu && \
    pip install --no-cache-dir -r requirements.txt

# Copy the entire project
COPY . .

# Create directory for PDF books
RUN mkdir -p /app/books

# Copy the supervisor configuration file
COPY supervisor.conf /etc/supervisor/conf.d/supervisord.conf

# Command to run supervisor
CMD ["/usr/bin/supervisord"]
=======
# Copy all files to the container
COPY . .

# Install dependencies
RUN pip install --no-cache-dir -r requirements.txt

# Copy and run the startup script
COPY start.sh /start.sh
RUN chmod +x /start.sh

# Run the script
CMD ["/bin/sh", "/start.sh"]
>>>>>>> f83f7e4a
<|MERGE_RESOLUTION|>--- conflicted
+++ resolved
@@ -1,54 +1,9 @@
-<<<<<<< HEAD
-# Use Python 3.10 as the base image
-FROM python:3.10-slim
-=======
 # Use an appropriate base image
 FROM python:3.10
->>>>>>> f83f7e4a
 
-# Set the working directory in the container
+# Set the working directory
 WORKDIR /app
 
-<<<<<<< HEAD
-# Set environment variables
-ENV PYTHONDONTWRITEBYTECODE=1 \
-    PYTHONUNBUFFERED=1 \
-    PIP_NO_CACHE_DIR=off \
-    PIP_DISABLE_PIP_VERSION_CHECK=on
-
-# Install system dependencies
-RUN apt-get update && apt-get install -y --no-install-recommends \
-    build-essential \
-    libsm6 \
-    libxext6 \
-    libxrender-dev \
-    libffi-dev \
-    libnss3 \
-    git \
-    supervisor && \
-    apt-get clean && \
-    rm -rf /var/lib/apt/lists/*
-
-# Copy requirements first (for better caching)
-COPY requirements.txt .
-
-# Install Python dependencies
-RUN pip install --no-cache-dir --upgrade pip && \
-    pip install --no-cache-dir torch --index-url https://download.pytorch.org/whl/cpu && \
-    pip install --no-cache-dir -r requirements.txt
-
-# Copy the entire project
-COPY . .
-
-# Create directory for PDF books
-RUN mkdir -p /app/books
-
-# Copy the supervisor configuration file
-COPY supervisor.conf /etc/supervisor/conf.d/supervisord.conf
-
-# Command to run supervisor
-CMD ["/usr/bin/supervisord"]
-=======
 # Copy all files to the container
 COPY . .
 
@@ -61,4 +16,3 @@
 
 # Run the script
 CMD ["/bin/sh", "/start.sh"]
->>>>>>> f83f7e4a
