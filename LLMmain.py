--- conflicted
+++ resolved
@@ -47,13 +47,10 @@
 # Initialize Pinecone
 # ----------------------------
 pc = Pinecone(api_key=pinecone_api_key)
-<<<<<<< HEAD
 # Use the region from the environment (defaulting to us-east-1 if not set)
 pinecone_env = os.getenv("PINECONE_ENV", "us-east-1")
 spec = ServerlessSpec(cloud="aws", region=pinecone_env)
-=======
-spec = ServerlessSpec(cloud="aws", region="us-west-2")
->>>>>>> 2b4b73ba
+
 
 existing_indexes = [idx["name"] for idx in pc.list_indexes()]
 if pinecone_index_name in existing_indexes:
